--- conflicted
+++ resolved
@@ -3,12 +3,8 @@
 use crate::linear_algebra::Matrix;
 use crate::ring::pow2_cyclotomic_poly_ring::Pow2CyclotomicPolyRing;
 use crate::ring::pow2_cyclotomic_poly_ring_ntt::Pow2CyclotomicPolyRingNTT;
-<<<<<<< HEAD
+use crate::ring::PolyRing;
 use crate::ring::{NttRing, PolyRing, Ring};
-=======
-use crate::ring::PolyRing;
-use crate::ring::Zq;
->>>>>>> 943d55f0
 use crate::traits::FromRandomBytes;
 
 pub struct LabradorChallengeSet<R: PolyRing> {
@@ -223,16 +219,10 @@
 
     use crate::linear_algebra::Matrix;
     use crate::linear_algebra::Vector;
-<<<<<<< HEAD
     use crate::ring::ntt::ntt_prime;
     use crate::ring::pow2_cyclotomic_poly_ring::Pow2CyclotomicPolyRing;
+    use crate::ring::PolyRing;
     use crate::ring::{PolyRing, Zq1};
-=======
-    use crate::ntt::ntt_modulus;
-    use crate::ring::pow2_cyclotomic_poly_ring::Pow2CyclotomicPolyRing;
-    use crate::ring::PolyRing;
-    use crate::ring::Zq;
->>>>>>> 943d55f0
     use crate::traits::{FromRandomBytes, WithL2Norm};
 
     use super::LabradorChallengeSet;
@@ -290,7 +280,7 @@
 
     #[test]
     fn test_operator_norm() {
-        
+
         let z = vec![0i8; D];
         let norm: f64 = LabCS::operator_norm(&z);
         assert_eq!(norm, 0.);
